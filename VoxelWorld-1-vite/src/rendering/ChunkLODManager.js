/**
 * ChunkLODManager.js - Level of Detail System for Extended Visual Horizon
 *
 * Renders distant chunks using simplified textured blocks beyond fog
 * Uses existing chunk cache data for zero-cost visual extension
 *
 * LOD Tiers:
 * - Tier 0 (renderDistance): Full detail, interactive chunks
 * - Tier 1 (visualDistance): Textured surface blocks from cache (this system)
 * - Tier 2 (future): Billboards/flat terrain
 *
 * Performance Strategy:
 * - 32x32 mini textures (64x smaller than full res)
 * - InstancedMesh for each block type (1 mesh = many blocks)
 * - Frustum culling (only render visible chunks)
 * - Occlusion culling (skip chunks behind other chunks)
 * - Surface-only rendering (no interior blocks)
 */

import * as THREE from 'three';
import { MiniTextureLoader } from './MiniTextureLoader.js';

export class ChunkLODManager {
    constructor(app) {
        this.app = app;
        this.scene = app.scene;
        this.camera = app.camera;
        
<<<<<<< HEAD
        // LOD Settings (visual chunks load renderDistance + 1)
        this.visualDistance = 1; // Chunks beyond renderDistance to show (just +1, fog obscures them)
=======
        // LOD Settings
        this.visualDistance = 2; // Chunks beyond renderDistance to show (reduced for fog compatibility)
>>>>>>> a6a94f49
        this.enabled = true;

        // Rendering
        this.lodChunks = new Map(); // Map<chunkKey, LODChunkMesh>
        this.instancedMeshes = new Map(); // Map<color, InstancedMesh>
        this.frustum = new THREE.Frustum();
        this.frustumMatrix = new THREE.Matrix4();

        // Progressive loading
        this.loadQueue = []; // Queue of chunks to load progressively
        this.chunksPerFrame = 1; // Load 1 chunk per frame (reduced from 2 for performance)
        this.maxActiveLODChunks = 12; // Hard limit to prevent slowdown

        // Mini texture loader (environment-aware)
        this.miniTextureLoader = new MiniTextureLoader();
        this.preloadCommonTextures(); // Background load common block types

        // Stats
        this.stats = {
            lodChunksActive: 0,
            blocksRendered: 0,
            instancedMeshes: 0,
            culledChunks: 0
        };

        console.log('🎨 ChunkLODManager initialized - Visual Horizon System ready!');
    }
    
    /**
     * Update LOD chunks based on player position
     * Called from updateChunks() after regular chunks are loaded
     */
    async updateLODChunks(playerChunkX, playerChunkZ) {
        if (!this.enabled) return;

        const renderDist = this.app.renderDistance;
        const visualDist = renderDist + this.visualDistance;

        // Update frustum for culling
        this.frustumMatrix.multiplyMatrices(
            this.camera.projectionMatrix,
            this.camera.matrixWorldInverse
        );
        this.frustum.setFromProjectionMatrix(this.frustumMatrix);

        // Get camera forward direction for directional filtering
        const cameraForward = new THREE.Vector3();
        this.camera.getWorldDirection(cameraForward);
        cameraForward.y = 0; // Flatten to horizontal plane
        cameraForward.normalize();

        // Track which LOD chunks should exist
        const shouldExist = new Set();

        // DEBUG: Log when player moves to new chunk
        const playerKey = `${playerChunkX},${playerChunkZ}`;
        if (!this.lastPlayerChunk || this.lastPlayerChunk !== playerKey) {
            console.log(`🎨 Player moved to chunk (${playerChunkX}, ${playerChunkZ}) - updating LOD`);
            this.lastPlayerChunk = playerKey;
        }

        // 🎯 PROGRESSIVE LOADING: Collect chunks to load, sort by distance, load gradually
        const chunksToLoad = [];

        // Collect LOD chunks in ring around player (beyond renderDistance)
        for (let cx = playerChunkX - visualDist; cx <= playerChunkX + visualDist; cx++) {
            for (let cz = playerChunkZ - visualDist; cz <= playerChunkZ + visualDist; cz++) {
                const dist = Math.max(Math.abs(cx - playerChunkX), Math.abs(cz - playerChunkZ));

                // Only LOD chunks beyond interactive render distance
                if (dist <= renderDist) continue;
                if (dist > visualDist) continue;

                // 🎯 DIRECTION-BASED FILTERING: Only load chunks in front of camera (180° arc)
                const chunkDir = new THREE.Vector3(
                    (cx - playerChunkX),
                    0,
                    (cz - playerChunkZ)
                ).normalize();

                const dot = chunkDir.dot(cameraForward);

                // Skip chunks behind camera (dot < -0.2 gives ~200° field of view)
                if (dot < -0.2) {
                    this.stats.culledChunks++;
                    continue;
                }

                const chunkKey = `${cx},${cz}`;
                shouldExist.add(chunkKey);

                // Skip if already loaded
                if (this.lodChunks.has(chunkKey)) continue;

                // 🚨 HARD LIMIT: Stop if we've hit max active chunks (performance!)
                if (this.lodChunks.size >= this.maxActiveLODChunks) {
                    continue; // Don't load more chunks
                }

                // Add to load queue with distance priority
                chunksToLoad.push({ cx, cz, dist });
            }
        }

        // Sort by distance (closest first) for progressive loading
        chunksToLoad.sort((a, b) => a.dist - b.dist);

        // Add sorted chunks to load queue (replace old queue)
        this.loadQueue = chunksToLoad;

        // Process a few chunks this frame (DON'T AWAIT - let it run in background!)
        this.processLoadQueue(); // Fire and forget - worker handles async
        
        // Unload distant LOD chunks
        for (const [chunkKey, lodChunk] of this.lodChunks.entries()) {
            if (!shouldExist.has(chunkKey)) {
                this.unloadLODChunk(chunkKey);
            }
        }
        
        // Update stats
        this.stats.lodChunksActive = this.lodChunks.size;
    }
    
    /**
     * Process load queue progressively (load a few chunks per frame)
     */
    processLoadQueue() {
        const chunksToProcess = this.loadQueue.splice(0, this.chunksPerFrame);

        // Fire off requests without blocking (worker handles async)
        for (const { cx, cz } of chunksToProcess) {
            this.loadLODChunk(cx, cz); // Don't await - let worker handle it
        }
    }

    /**
     * Load a single LOD chunk (using worker for background generation)
     * NON-BLOCKING - worker callback handles completion
     */
    loadLODChunk(chunkX, chunkZ) {
        const chunkKey = `${chunkX},${chunkZ}`;

        // ⚠️ CRITICAL: Don't load if already loaded (prevents infinite re-render loop!)
        if (this.lodChunks.has(chunkKey)) {
            return;
        }

        // 🚀 Use worker-based generation (non-blocking!)
        if (this.app.workerManager && this.app.workerInitialized) {
            this.app.workerManager.requestLODChunk(chunkX, chunkZ, this.app.chunkSize, (lodData) => {
                // Worker returned LOD data with actual block colors
                const { colorBlocks } = lodData;

                // Double-check not already loaded (worker callback might be delayed)
                if (this.lodChunks.has(chunkKey)) {
                    return;
                }

                if (colorBlocks && colorBlocks.length > 0) {
                    // Create LOD mesh group from worker data (PASS colorBlocks!)
                    const lodMeshGroup = this.createLODMeshFromWorkerData(chunkX, chunkZ, colorBlocks);

                    if (lodMeshGroup) {
                        this.lodChunks.set(chunkKey, lodMeshGroup);
                        this.scene.add(lodMeshGroup);

                        // 🎨 FADE-IN ANIMATION: DISABLED (was causing issues)
                        // this.animateFadeIn(lodMeshGroup);

                        console.log(`🎨 LOD chunk loaded at (${chunkX}, ${chunkZ}) with ${colorBlocks.length} blocks, meshes: ${lodMeshGroup.children.length}`);
                    }
                }
            });
        }
    }
    
    /**
     * Fallback: Load LOD chunk synchronously (original method)
     */
    async loadLODChunkSync(chunkX, chunkZ) {
        const chunkKey = `${chunkX},${chunkZ}`;
        
        try {
            // Try to load from ModificationTracker cache
            let blocks = null;
            
            if (this.app.modificationTracker) {
                const mods = await this.app.modificationTracker.loadModifications(chunkX, chunkZ);
                if (mods && mods.size > 0) {
                    blocks = Array.from(mods.values()).filter(b => b !== null);
                }
            }
            
            // If no cache, generate simple chunk data from biome
            if (!blocks || blocks.length === 0) {
                blocks = this.generateSimpleChunkData(chunkX, chunkZ);
            }
            
            // Create LOD mesh group
            const lodMeshGroup = this.createLODMeshGroup(chunkX, chunkZ, blocks);
            
            if (lodMeshGroup) {
                this.lodChunks.set(chunkKey, lodMeshGroup);
                this.scene.add(lodMeshGroup);
                console.log(`🎨 LOD chunk loaded at (${chunkX}, ${chunkZ}) with ${blocks.length} blocks`);
            }
        } catch (error) {
            console.error(`❌ Failed to load LOD chunk (${chunkX}, ${chunkZ}):`, error);
        }
    }
    
    // ❌ REMOVED: Duplicate function that was ignoring worker data
    // The real createLODMeshFromWorkerData is below (line ~276)
    
    /**
     * Get block color from material or biome
     */
    getBlockColor(blockType, height) {
        // Try to get from existing materials
        if (this.app.materials && this.app.materials[blockType]) {
            const mat = this.app.materials[blockType];
            if (mat.color) return mat.color.getHex();
        }
        
        // Fallback to height-based color
        const heightFactor = (height + 5) / 20;
        const r = Math.floor(100 + heightFactor * 100);
        const g = Math.floor(100 + heightFactor * 100);
        const b = Math.floor(80 + heightFactor * 80);
        return (r << 16) | (g << 8) | b;
    }
    
    /**
     * Create LOD mesh from worker data (world coordinates)
     * Now uses 32x32 mini textures instead of solid colors!
     */
    createLODMeshFromWorkerData(chunkX, chunkZ, colorBlocks) {
        if (!colorBlocks || colorBlocks.length === 0) return null;

        const group = new THREE.Group();
        group.userData = {
            type: 'lodChunk',
            chunkX: chunkX,
            chunkZ: chunkZ
        };

        // Group blocks by BLOCK TYPE (not color) for textured instancing
        const blockTypeGroups = new Map();

        for (const block of colorBlocks) {
            const blockType = block.blockType || 'grass'; // Fallback to grass

            if (!blockTypeGroups.has(blockType)) {
                blockTypeGroups.set(blockType, []);
            }

            // Worker data already has world coordinates
            blockTypeGroups.get(blockType).push({
                x: block.x,
                y: block.y,
                z: block.z
            });
        }

        // 🎯 USE OBJECT POOL for geometry (like regular blocks do!)
        const geometry = this.app.resourcePool.getGeometry('cube');

        for (const [blockType, positions] of blockTypeGroups.entries()) {
            // 🎨 Try to load mini texture (async, may return null if not loaded yet)
            const texture = this.miniTextureLoader.get(blockType);

            let material;
            if (texture) {
                // ✨ TEXTURED material (32x32 mini texture)
                material = new THREE.MeshLambertMaterial({
                    map: texture,
                    side: THREE.FrontSide
                });
            } else {
                // Fallback to color-only (texture not loaded yet)
                const color = colorBlocks.find(b => b.blockType === blockType)?.color || 0x808080;
                material = this.app.resourcePool.getLODMaterial(color);
            }

            const instancedMesh = new THREE.InstancedMesh(
                geometry,
                material,
                positions.length
            );

            // Set instance transforms
            const matrix = new THREE.Matrix4();
            for (let i = 0; i < positions.length; i++) {
                const pos = positions[i];
                matrix.setPosition(pos.x, pos.y, pos.z);
                instancedMesh.setMatrixAt(i, matrix);
            }

            instancedMesh.instanceMatrix.needsUpdate = true;
            group.add(instancedMesh);
        }

        return group;
    }
    
    /**
     * Create LOD mesh group for chunk (simple colored cubes)
     */
    createLODMeshGroup(chunkX, chunkZ, blocks) {
        if (!blocks || blocks.length === 0) return null;
        
        const chunkSize = this.app.chunkSize;
        const group = new THREE.Group();
        group.userData = {
            type: 'lodChunk',
            chunkX: chunkX,
            chunkZ: chunkZ
        };
        
        // Group blocks by color for instancing
        const colorGroups = new Map();
        
        for (const block of blocks) {
            const color = block.color || 0x808080;
            
            if (!colorGroups.has(color)) {
                colorGroups.set(color, []);
            }
            
            colorGroups.get(color).push({
                x: chunkX * chunkSize + block.x,
                y: block.y,
                z: chunkZ * chunkSize + block.z
            });
        }
        
        // 🎯 USE OBJECT POOL for geometry and materials (eliminates allocation overhead!)
        const geometry = this.app.resourcePool.getGeometry('cube');

        for (const [color, positions] of colorGroups.entries()) {
            // 🎨 USE POOLED MATERIAL (eliminates material creation overhead!)
            const material = this.app.resourcePool.getLODMaterial(color);

            const instancedMesh = new THREE.InstancedMesh(
                geometry,
                material,
                positions.length
            );
            
            // Set instance transforms
            const matrix = new THREE.Matrix4();
            for (let i = 0; i < positions.length; i++) {
                const pos = positions[i];
                matrix.setPosition(pos.x, pos.y, pos.z);
                instancedMesh.setMatrixAt(i, matrix);
            }
            
            instancedMesh.instanceMatrix.needsUpdate = true;
            group.add(instancedMesh);
        }
        
        return group;
    }
    
    /**
     * Animate fade-in for LOD chunk (eliminates pop-in)
     * @param {THREE.Group} lodMeshGroup - LOD chunk group to animate
     */
    animateFadeIn(lodMeshGroup) {
        // Set all materials to transparent and start at opacity 0
        lodMeshGroup.traverse((obj) => {
            if (obj.material) {
                obj.material.transparent = true;
                obj.material.opacity = 0;
            }
        });

        // Fade in over 0.5 seconds
        const fadeInDuration = 500; // ms
        const startTime = Date.now();

        const animate = () => {
            const elapsed = Date.now() - startTime;
            const progress = Math.min(elapsed / fadeInDuration, 1);

            lodMeshGroup.traverse((obj) => {
                if (obj.material) {
                    obj.material.opacity = progress;
                }
            });

            if (progress < 1) {
                requestAnimationFrame(animate);
            } else {
                // Disable transparency after fade-in completes (performance optimization)
                lodMeshGroup.traverse((obj) => {
                    if (obj.material) {
                        obj.material.transparent = false;
                        obj.material.opacity = 1;
                    }
                });
            }
        };

        requestAnimationFrame(animate);
    }

    /**
     * Unload LOD chunk
     */
    unloadLODChunk(chunkKey) {
        const lodChunk = this.lodChunks.get(chunkKey);
        if (!lodChunk) return;

        // 🎯 DON'T DISPOSE ANYTHING - geometry and materials are from object pool!
        // The resourcePool manages their lifecycle, not individual chunks

        this.scene.remove(lodChunk);
        this.lodChunks.delete(chunkKey);
    }
    
    /**
     * Toggle LOD system on/off
     */
    toggle() {
        this.enabled = !this.enabled;
        
        if (!this.enabled) {
            // Clear all LOD chunks
            for (const chunkKey of this.lodChunks.keys()) {
                this.unloadLODChunk(chunkKey);
            }
        }
        
        console.log(`🎨 LOD System ${this.enabled ? 'ENABLED' : 'DISABLED'}`);
        return this.enabled;
    }
    
    /**
     * Set visual distance
     */
    setVisualDistance(distance) {
        this.visualDistance = Math.max(1, Math.floor(distance));
        console.log(`🎨 LOD Visual Distance set to ${this.visualDistance} chunks`);
    }
    
    /**
     * Get stats for debug UI
     */
    getStats() {
        // Count actual meshes and blocks from loaded chunks
        let meshCount = 0;
        let blockCount = 0;

        for (const lodChunk of this.lodChunks.values()) {
            meshCount += lodChunk.children.length;
            for (const mesh of lodChunk.children) {
                if (mesh.isInstancedMesh) {
                    blockCount += mesh.count;
                }
            }
        }

        return {
            lodChunksActive: this.lodChunks.size,
            blocksRendered: blockCount,
            instancedMeshes: meshCount,
            culledChunks: this.stats.culledChunks,
            visualDistance: this.visualDistance,
            enabled: this.enabled
        };
    }

    /**
     * Preload common block type textures in background
     */
    async preloadCommonTextures() {
        const commonBlocks = [
            'grass', 'dirt', 'stone', 'sand', 'snow',
            'oak_wood', 'pine_wood', 'birch_wood',
            'bedrock', 'iron', 'gold'
        ];

        console.log('🔄 Preloading mini textures for common blocks...');
        await this.miniTextureLoader.preload(commonBlocks);
    }
    
    /**
     * Cleanup
     */
    dispose() {
        for (const chunkKey of this.lodChunks.keys()) {
            this.unloadLODChunk(chunkKey);
        }
        this.lodChunks.clear();
        this.instancedMeshes.clear();
    }
}<|MERGE_RESOLUTION|>--- conflicted
+++ resolved
@@ -25,14 +25,9 @@
         this.app = app;
         this.scene = app.scene;
         this.camera = app.camera;
-        
-<<<<<<< HEAD
-        // LOD Settings (visual chunks load renderDistance + 1)
-        this.visualDistance = 1; // Chunks beyond renderDistance to show (just +1, fog obscures them)
-=======
+
         // LOD Settings
         this.visualDistance = 2; // Chunks beyond renderDistance to show (reduced for fog compatibility)
->>>>>>> a6a94f49
         this.enabled = true;
 
         // Rendering
